--- conflicted
+++ resolved
@@ -187,17 +187,13 @@
                            "Log severity for logging to syslog", "ERROR")
         self.add_parameter("LogSeverityScreen",
                            "Log severity for logging to screen", "ERROR")
-<<<<<<< HEAD
+        self.add_parameter("IpInIpEnabled",
+                           "IP-in-IP device support enabled", False,
+                           value_is_bool=True)
         self.add_parameter("ReportingIntervalSecs", "Status reporting interval in seconds",
                            0, value_is_int=True)
         self.add_parameter("ReportingTTLSecs", "Status report time to live in seconds",
                            0, value_is_int=True)
-
-=======
-        self.add_parameter("IpInIpEnabled",
-                           "IP-in-IP device support enabled", False,
-                           value_is_bool=True)
->>>>>>> 9d03d77a
 
         # Read the environment variables, then the configuration file.
         self._read_env_vars()
@@ -245,12 +241,9 @@
         self.LOGLEVFILE = self.parameters["LogSeverityFile"].value
         self.LOGLEVSYS = self.parameters["LogSeveritySys"].value
         self.LOGLEVSCR = self.parameters["LogSeverityScreen"].value
-<<<<<<< HEAD
+        self.IP_IN_IP_ENABLED = self.parameters["IpInIpEnabled"].value
         self.REPORTING_INTERVAL_SECS = self.parameters["ReportingIntervalSecs"].value
         self.REPORTING_TTL_SECS = self.parameters["ReportingTTLSecs"].value
-=======
-        self.IP_IN_IP_ENABLED = self.parameters["IpInIpEnabled"].value
->>>>>>> 9d03d77a
 
         self._validate_cfg(final=final)
 
@@ -381,7 +374,12 @@
                 raise ConfigException("Invalid field value",
                                       self.parameters["MetadataPort"])
 
-<<<<<<< HEAD
+        if self.DEFAULT_INPUT_CHAIN_ACTION not in ("DROP", "RETURN", "ACCEPT"):
+            raise ConfigException(
+                "Invalid field value",
+                self.parameters["DefaultEndpointToHostAction"]
+            )
+
         # Reporting interval and TTL need to be integers.
         try:
             self.REPORTING_TTL_SECS = int(self.REPORTING_TTL_SECS)
@@ -413,13 +411,6 @@
         # it's vlaue is set to 2.5 times interval
         if self.REPORTING_TTL_SECS == 0:
             self.REPORTING_TTL_SECS = self.REPORTING_INTERVAL_SECS * 5/2
-=======
-        if self.DEFAULT_INPUT_CHAIN_ACTION not in ("DROP", "RETURN", "ACCEPT"):
-            raise ConfigException(
-                "Invalid field value",
-                self.parameters["DefaultEndpointToHostAction"]
-            )
->>>>>>> 9d03d77a
 
         if not final:
             # Do not check that unset parameters are defaulted; we have more
